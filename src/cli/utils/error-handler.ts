--- conflicted
+++ resolved
@@ -50,8 +50,7 @@
 export async function runWithRetry<T>(
   operationName: string,
   operation: () => Promise<T>,
-  retryOptions: CommandRetryOptions = {},
-  onFailedAttempt?: (error: unknown) => void
+  retryOptions: CommandRetryOptions = {}
 ): Promise<T> {
   const {
     retries = RETRY_POLICY.MAX_ATTEMPTS - 1,
@@ -60,58 +59,18 @@
     maxTimeout = RETRY_POLICY.MAX_DELAY_MS,
   } = retryOptions;
 
-  let lastError: Error | undefined;
-  let lastAttempt = 0;
-
-  try {
-    return await pRetry(async () => {
-      try {
-        return await operation();
-      } catch (error) {
-        if (error instanceof NonRetryableError) {
-          throw new AbortError(error.message);
-        }
-        if (error instanceof Error) {
-          throw error;
-        }
-        throw new Error(String(error));
+  return pRetry(async () => {
+    try {
+      return await operation();
+    } catch (error) {
+      if (error instanceof NonRetryableError) {
+        throw new AbortError(error.message);
       }
-    }, {
-      retries,
-      factor,
-      minTimeout,
-      maxTimeout,
-      onFailedAttempt: (error) => {
-        const normalizedAttemptError = error instanceof Error ? error : new Error(String(error));
-        const message = normalizedAttemptError.message ?? 'Unknown error';
-        lastAttempt = error.attemptNumber;
-        lastError = normalizedAttemptError;
-        const total = error.retriesLeft + error.attemptNumber;
-        logger.warn(`Operation '${operationName}' failed (attempt ${error.attemptNumber}/${total})`, {
-          error: message,
-        });
-        onFailedAttempt?.(error);
-      },
-    });
-  } catch (error) {
-    const normalizedError = error instanceof Error ? error : new Error(String(error));
-
-    const attempts = lastAttempt > 0 ? lastAttempt : retries + 1;
-    const cause = lastError ?? normalizedError;
-    if (normalizedError instanceof AbortError) {
-      throw new CommandExecutionError(
-        `Operation '${operationName}' aborted after ${attempts} attempt${attempts === 1 ? '' : 's'}`,
-        { cause }
-      );
+      if (error instanceof Error) {
+        throw error;
+      }
+      throw new Error(String(error));
     }
-<<<<<<< HEAD
-
-    throw new CommandExecutionError(
-      `Operation '${operationName}' failed after ${attempts} attempt${attempts === 1 ? '' : 's'}`,
-      { cause }
-    );
-  }
-=======
   },
   {
     retries,
@@ -127,7 +86,6 @@
       });
     },
   });
->>>>>>> 46b6f57b
 }
 
 export function handleCommandError(commandName: string, error: unknown, spinner?: Ora): void {
