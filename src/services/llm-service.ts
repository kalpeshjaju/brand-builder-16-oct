--- conflicted
+++ resolved
@@ -419,17 +419,10 @@
           factor: RETRY_POLICY.FACTOR,
           minTimeout: RETRY_POLICY.INITIAL_DELAY_MS,
           maxTimeout: RETRY_POLICY.MAX_DELAY_MS,
-<<<<<<< HEAD
-          onFailedAttempt: (error) => {
-            const message = error instanceof Error ? error.message : 'Unknown error';
-            logger.warn(`LLM ${operation} attempt ${error.attemptNumber} failed`, {
-              retriesLeft: error.retriesLeft,
-=======
           onFailedAttempt: (event: RetryEvent) => {
             const { message, attemptNumber, retriesLeft } = normalizeRetryEvent(event);
             logger.warn(`LLM ${operation} attempt ${attemptNumber} failed`, {
               retriesLeft,
->>>>>>> 46b6f57b
               message,
             });
           },
