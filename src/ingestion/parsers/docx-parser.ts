// DOCX Parser - Extract content from Word documents

import type { Parser, ProcessedContent, ParserConfig } from '../../types/ingestion-types.js';
import type { FileFormat } from '../../types/context-types.js';
import mammoth from 'mammoth';
import { load } from 'cheerio';

type CheerioRoot = ReturnType<typeof load>;
type CheerioElement = Parameters<CheerioRoot['each']>[1];

export class DOCXParser implements Parser {
  name = 'DOCXParser';
  supportedFormats: FileFormat[] = ['docx'];

  /**
   * Parse DOCX file and extract structured content
   */
  async parse(filePath: string, config?: ParserConfig): Promise<ProcessedContent> {
    try {
      // Convert DOCX to HTML using mammoth
      const result = await mammoth.convertToHtml(
        { path: filePath },
        {
          // Preserve heading styles
          styleMap: [
            "p[style-name='Heading 1'] => h1:fresh",
            "p[style-name='Heading 2'] => h2:fresh",
            "p[style-name='Heading 3'] => h3:fresh",
            "p[style-name='Heading 4'] => h4:fresh",
            "p[style-name='Heading 5'] => h5:fresh",
            "p[style-name='Heading 6'] => h6:fresh",
          ],
        }
      );

      const html = result.value;

      // Extract text content
      const rawText = await mammoth.extractRawText({ path: filePath });
      const raw = rawText.value;

      // Parse HTML structure with cheerio
      const $ = load(html);

      // Extract sections
      const sections = this.extractSections($);

      // Extract headings
      const headings = this.extractHeadings($);

      // Extract tables
      const tables = config?.extractTables ? this.extractTables($) : [];

      // Build processed content
      const processed: ProcessedContent = {
        raw,
        structured: {
          sections,
          headings,
          tables: tables.length > 0 ? tables : undefined,
        },
        cleaned: this.cleanText(raw, config),
      };

      return processed;
    } catch (error) {
      throw new Error(
        `Failed to parse DOCX at ${filePath}\n` +
        `Reason: ${(error as Error).message}\n` +
        `Fix: Ensure the file is a valid DOCX and you have read permissions.`
      );
    }
  }

  /**
   * Extract sections based on headings
   */
  private extractSections($: CheerioRoot): string[] {
    const sections: string[] = [];

    // Find all heading elements
    const headings = $('h1, h2, h3, h4, h5, h6');

    if (headings.length === 0) {
      // No headings - treat entire document as one section
      const text = $('body').text().trim();
      if (text) {
        sections.push(text);
      }
      return sections;
    }

    // Extract content between headings
<<<<<<< HEAD
    headings.each((_index: number, heading: CheerioElement) => {
=======
    headings.each((_index, heading) => {
>>>>>>> 46b6f57b
      const $heading = $(heading);
      const sectionContent: string[] = [$heading.text()];

      // Get all siblings until next heading
      let $current = $heading.next();
      while ($current.length > 0 && !$current.is('h1, h2, h3, h4, h5, h6')) {
        const text = $current.text().trim();
        if (text) {
          sectionContent.push(text);
        }
        $current = $current.next();
      }

      sections.push(sectionContent.join('\n'));
    });

    return sections;
  }

  /**
   * Extract all headings with their levels
   */
  private extractHeadings($: CheerioRoot): string[] {
    const headings: string[] = [];

<<<<<<< HEAD
    $('h1, h2, h3, h4, h5, h6').each((_index: number, element: CheerioElement) => {
=======
    $('h1, h2, h3, h4, h5, h6').each((_index, element) => {
>>>>>>> 46b6f57b
      const text = $(element).text().trim();
      if (text) {
        headings.push(text);
      }
    });

    return headings;
  }

  /**
   * Extract tables from HTML
   */
  private extractTables($: CheerioRoot): Array<{ headers: string[]; rows: string[][]; raw: string }> {
    const tables: Array<{ headers: string[]; rows: string[][]; raw: string }> = [];

<<<<<<< HEAD
    $('table').each((_index: number, table: CheerioElement) => {
=======
    $('table').each((_index, table) => {
>>>>>>> 46b6f57b
      const $table = $(table);

      // Extract headers
      const headers: string[] = [];
<<<<<<< HEAD
      $table.find('thead th, tr:first-child th, tr:first-child td').each((_cellIndex: number, cell: CheerioElement) => {
=======
      $table.find('thead th, tr:first-child th, tr:first-child td').each((_cellIndex, cell) => {
>>>>>>> 46b6f57b
        headers.push($(cell).text().trim());
      });

      // Extract rows
      const rows: string[][] = [];
<<<<<<< HEAD
      $table.find('tbody tr, tr').each((i: number, row: CheerioElement) => {
=======
      $table.find('tbody tr, tr').each((i, row) => {
>>>>>>> 46b6f57b
        // Skip header row if it's the first row and we already extracted headers
        if (i === 0 && headers.length > 0 && !$(row).parent().is('tbody')) {
          return;
        }

        const rowData: string[] = [];
<<<<<<< HEAD
        $(row).find('td, th').each((_columnIndex: number, cell: CheerioElement) => {
=======
        $(row).find('td, th').each((_columnIndex, cell) => {
>>>>>>> 46b6f57b
          rowData.push($(cell).text().trim());
        });

        if (rowData.length > 0) {
          rows.push(rowData);
        }
      });

      if (headers.length > 0 || rows.length > 0) {
        tables.push({
          headers,
          rows,
          raw: $table.text().trim(),
        });
      }
    });

    return tables;
  }

  /**
   * Clean and normalize text
   */
  private cleanText(text: string, config?: ParserConfig): string {
    let cleaned = text;

    if (!config?.preserveFormatting) {
      // Remove excessive whitespace
      cleaned = cleaned.replace(/\s+/g, ' ');

      // Normalize line breaks
      cleaned = cleaned.replace(/\n{3,}/g, '\n\n');

      // Remove common artifacts
      cleaned = cleaned.replace(/\r/g, ''); // Carriage return
    }

    return cleaned.trim();
  }
}<|MERGE_RESOLUTION|>--- conflicted
+++ resolved
@@ -6,7 +6,6 @@
 import { load } from 'cheerio';
 
 type CheerioRoot = ReturnType<typeof load>;
-type CheerioElement = Parameters<CheerioRoot['each']>[1];
 
 export class DOCXParser implements Parser {
   name = 'DOCXParser';
@@ -91,11 +90,7 @@
     }
 
     // Extract content between headings
-<<<<<<< HEAD
-    headings.each((_index: number, heading: CheerioElement) => {
-=======
     headings.each((_index, heading) => {
->>>>>>> 46b6f57b
       const $heading = $(heading);
       const sectionContent: string[] = [$heading.text()];
 
@@ -121,11 +116,7 @@
   private extractHeadings($: CheerioRoot): string[] {
     const headings: string[] = [];
 
-<<<<<<< HEAD
-    $('h1, h2, h3, h4, h5, h6').each((_index: number, element: CheerioElement) => {
-=======
     $('h1, h2, h3, h4, h5, h6').each((_index, element) => {
->>>>>>> 46b6f57b
       const text = $(element).text().trim();
       if (text) {
         headings.push(text);
@@ -141,41 +132,25 @@
   private extractTables($: CheerioRoot): Array<{ headers: string[]; rows: string[][]; raw: string }> {
     const tables: Array<{ headers: string[]; rows: string[][]; raw: string }> = [];
 
-<<<<<<< HEAD
-    $('table').each((_index: number, table: CheerioElement) => {
-=======
     $('table').each((_index, table) => {
->>>>>>> 46b6f57b
       const $table = $(table);
 
       // Extract headers
       const headers: string[] = [];
-<<<<<<< HEAD
-      $table.find('thead th, tr:first-child th, tr:first-child td').each((_cellIndex: number, cell: CheerioElement) => {
-=======
       $table.find('thead th, tr:first-child th, tr:first-child td').each((_cellIndex, cell) => {
->>>>>>> 46b6f57b
         headers.push($(cell).text().trim());
       });
 
       // Extract rows
       const rows: string[][] = [];
-<<<<<<< HEAD
-      $table.find('tbody tr, tr').each((i: number, row: CheerioElement) => {
-=======
       $table.find('tbody tr, tr').each((i, row) => {
->>>>>>> 46b6f57b
         // Skip header row if it's the first row and we already extracted headers
         if (i === 0 && headers.length > 0 && !$(row).parent().is('tbody')) {
           return;
         }
 
         const rowData: string[] = [];
-<<<<<<< HEAD
-        $(row).find('td, th').each((_columnIndex: number, cell: CheerioElement) => {
-=======
         $(row).find('td, th').each((_columnIndex, cell) => {
->>>>>>> 46b6f57b
           rowData.push($(cell).text().trim());
         });
 
